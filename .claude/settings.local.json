--- conflicted
+++ resolved
@@ -7,14 +7,10 @@
       "Bash(fi)",
       "Bash(source:*)",
       "Bash(python convert.py:*)",
-<<<<<<< HEAD
       "Bash(git rm:*)",
       "Bash(git checkout:*)",
-      "Bash(git commit:*)"
-=======
-      "Bash(git checkout:*)",
+      "Bash(git commit:*)",
       "Bash(python:*)"
->>>>>>> 0f737dfa
     ],
     "deny": [],
     "ask": []
